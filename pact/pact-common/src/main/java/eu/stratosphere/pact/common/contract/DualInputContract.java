/***********************************************************************************************************************
 *
 * Copyright (C) 2010 by the Stratosphere project (http://stratosphere.eu)
 *
 * Licensed under the Apache License, Version 2.0 (the "License"); you may not use this file except in compliance with
 * the License. You may obtain a copy of the License at
 *
 *     http://www.apache.org/licenses/LICENSE-2.0
 *
 * Unless required by applicable law or agreed to in writing, software distributed under the License is distributed on
 * an "AS IS" BASIS, WITHOUT WARRANTIES OR CONDITIONS OF ANY KIND, either express or implied. See the License for the
 * specific language governing permissions and limitations under the License.
 *
 **********************************************************************************************************************/

package eu.stratosphere.pact.common.contract;

import java.util.ArrayList;
import java.util.List;

import eu.stratosphere.pact.common.plan.Visitor;
import eu.stratosphere.pact.common.stubs.Stub;
import eu.stratosphere.pact.common.type.Key;

/**
<<<<<<< HEAD
 * Contract for all tasks that have two inputs.
 * 
 * @author Erik Nijkamp
 * @author Fabian Hueske (fabian.hueske@tu-berlin.de)
 * @author mjsax@informatik.hu-berlin.de
 * 
 * @param <IK1> type of key of first input key/value-pair
 * @param <IV1> type of value of first input key/value-pair
 * @param <IK2> type of key of second input key/value-pair
 * @param <IV2> type of value of second input key/value-pair
 * @param <OK> type of key of output key/value-pair
 * @param <OV> type of value of output key/value-pair
=======
 * Abstract contract superclass for for all contracts that have two inputs, like "match" or "cross".
>>>>>>> 3775fdca
 */
public abstract class DualInputContract<T extends Stub> extends AbstractPact<T>
{
<<<<<<< HEAD
	// first input contract of this contract 
	final protected List<Contract> firstInput = new ArrayList<Contract>();
	// second input contract of this contract
	final protected List<Contract> secondInput = new ArrayList<Contract>();

=======
>>>>>>> 3775fdca
	/**
	 * The contract producing the first input.
	 */
	protected Contract input1;
	
	/**
	 * The contract producing the second input.
	 */
	protected Contract input2;
	
	/**
	 * The positions of the keys in the tuples of the first input.
	 */
	private final int[] keyFields1;
	
	/**
	 * The positions of the keys in the tuples of the first input.
	 */
	private final int[] keyFields2;

	// --------------------------------------------------------------------------------------------

	/**
	 * Creates a new abstract dual-input Pact with the given name wrapping the given user function.
	 * 
	 * @param name The given name for the Pact, used in plans, logs and progress messages.
	 * @param stubClass The class containing the user function.
	 */
	protected DualInputContract(Class<? extends T> stubClass, String name)
	{
		super(stubClass, name);
		this.keyFields1 = this.keyFields2 = new int[0];
	}
	
	/**
	 * Creates a new abstract dual-input Pact with the given name wrapping the given user function.
	 * This constructor is specialized only for Pacts that require no keys for their processing.
	 * 
	 * @param name The given name for the Pact, used in plans, logs and progress messages.
	 * @param keyTypes The classes of the data types that act as keys in this stub.
	 * @param stubClass The class containing the user function.
	 */
	protected DualInputContract(Class<? extends T> stubClass, Class<? extends Key>[] keyTypes, int[] keyPositions1, int[] keyPositions2, String name)
	{
		super(stubClass, keyTypes, name);
		this.keyFields1 = keyPositions1;
		this.keyFields2 = keyPositions2;
	}

	// --------------------------------------------------------------------------------------------

	/**
	 * Returns the first input, or null, if none is set.
	 * 
	 * @return The contract's first input.
	 */
<<<<<<< HEAD
	public List<Contract> getFirstInputs() {
		return this.firstInput;
=======
	public Contract getFirstInput() {
		return input1;
>>>>>>> 3775fdca
	}
	
	/**
	 * Returns the second input, or null, if none is set.
	 * 
	 * @return The contract's second input.
	 */
<<<<<<< HEAD
	public List<Contract> getSecondInputs() {
		return this.secondInput;
=======
	public Contract getSecondInput() {
		return input2;
>>>>>>> 3775fdca
	}

	/**
	 * Connects the first input to the task wrapped in this contract.
	 * 
	 * @param input The contract will be set as the first input.
	 */
<<<<<<< HEAD
	public void addFirstInput(Contract firstInput) {
		this.firstInput.add(firstInput);
=======
	public void setFirstInput(Contract input) {
		this.input1 = input;
>>>>>>> 3775fdca
	}
	
	/**
	 * Connects the second input to the task wrapped in this contract.
	 * 
	 * @param input The contract will be set as the second input.
	 */
<<<<<<< HEAD
	public void addSecondInput(Contract secondInput) {
		this.secondInput.add(secondInput);
	}

	/**
	 * Connects the first inputs to the task wrapped in this contract
	 * 
	 * @param firstInput The contracts that is connected as the first inputs.
	 */
	public void addFirstInputs(List<Contract> firstInput) {
		this.firstInput.addAll(firstInput);
	}

	/**
	 * Connects the second inputs to the task wrapped in this contract
	 * 
	 * @param secondInput The contracts that is connected as the second inputs.
	 */
	public void addSecondInputs(List<Contract> secondInput) {
		this.secondInput.addAll(secondInput);
	}
	
	/**
	 * Clears all previous connections and connects the first input to the task wrapped in this contract
	 * 
	 * @param firstInput The contract that is connected as the first input.
	 */
	public void setFirstInput(Contract firstInput) {
		this.firstInput.clear();
		this.firstInput.add(firstInput);
	}

	/**
	 * Clears all previous connections and connects the second input to the task wrapped in this contract
	 * 
	 * @param secondInput The contract that is connected as the second input.
	 */
	public void setSecondInput(Contract secondInput) {
		this.secondInput.clear();
		this.secondInput.add(secondInput);
=======
	public void setSecondInput(Contract input) {
		this.input2 = input;
	}

	// --------------------------------------------------------------------------------------------
	
	/* (non-Javadoc)
	 * @see eu.stratosphere.pact.common.contract.AbstractPact#getNumberOfInputs()
	 */
	@Override
	public int getNumberOfInputs() {
		return 2;
>>>>>>> 3775fdca
	}

	/* (non-Javadoc)
	 * @see eu.stratosphere.pact.common.contract.AbstractPact#getKeyColumnNumbers(int)
	 */
	@Override
	public int[] getKeyColumnNumbers(int inputNum) {
		if (inputNum == 0) {
			return this.keyFields1;
		}
		else if (inputNum == 1) {
			return this.keyFields2;
		}
		else throw new IndexOutOfBoundsException();
	}
	
	// --------------------------------------------------------------------------------------------
	
	/**
<<<<<<< HEAD
	 * Clears all previous connections and connects the first inputs to the task wrapped in this contract
	 * 
	 * @param firstInput The contracts that is connected as the first inputs.
	 */
	public void setFirstInputs(List<Contract> firstInput) {
		this.firstInput.clear();
		this.firstInput.addAll(firstInput);
	}

	/**
	 * Clears all previous connections and connects the second inputs to the task wrapped in this contract
	 * 
	 * @param secondInput The contracts that is connected as the second inputs.
	 */
	public void setSecondInputs(List<Contract> secondInput) {
		this.secondInput.clear();
		this.secondInput.addAll(secondInput);
	}
	
	/**
	 * {@inheritDoc}
	 */
	@Override
	public void accept(Visitor<Contract> visitor) {
		if (visitor.preVisit(this)) {
			for(Contract c : this.firstInput) {
				c.accept(visitor);
			}
			for(Contract c : this.secondInput) {
				c.accept(visitor);
=======
	 * Accepts the visitor and applies it this instance. The visitors pre-visit method is called and, if returning 
	 * <tt>true</tt>, the visitor is recursively applied on the single input. After the recursion returned,
	 * the post-visit method is called.
	 * 
	 * @param visitor The visitor.
	 *  
	 * @see eu.stratosphere.pact.common.plan.Visitable#accept(eu.stratosphere.pact.common.plan.Visitor)
	 */
	@Override
	public void accept(Visitor<Contract> visitor)
	{
		boolean descend = visitor.preVisit(this);	
		if (descend) {
			if (this.input1 != null) {
				this.input1.accept(visitor);
			}
			if (this.input2 != null) {
				this.input2.accept(visitor);
>>>>>>> 3775fdca
			}
			visitor.postVisit(this);
		}
	}
}<|MERGE_RESOLUTION|>--- conflicted
+++ resolved
@@ -23,43 +23,19 @@
 import eu.stratosphere.pact.common.type.Key;
 
 /**
-<<<<<<< HEAD
- * Contract for all tasks that have two inputs.
- * 
- * @author Erik Nijkamp
- * @author Fabian Hueske (fabian.hueske@tu-berlin.de)
- * @author mjsax@informatik.hu-berlin.de
- * 
- * @param <IK1> type of key of first input key/value-pair
- * @param <IV1> type of value of first input key/value-pair
- * @param <IK2> type of key of second input key/value-pair
- * @param <IV2> type of value of second input key/value-pair
- * @param <OK> type of key of output key/value-pair
- * @param <OV> type of value of output key/value-pair
-=======
  * Abstract contract superclass for for all contracts that have two inputs, like "match" or "cross".
->>>>>>> 3775fdca
  */
 public abstract class DualInputContract<T extends Stub> extends AbstractPact<T>
 {
-<<<<<<< HEAD
-	// first input contract of this contract 
-	final protected List<Contract> firstInput = new ArrayList<Contract>();
-	// second input contract of this contract
-	final protected List<Contract> secondInput = new ArrayList<Contract>();
-
-=======
->>>>>>> 3775fdca
 	/**
 	 * The contract producing the first input.
 	 */
-	protected Contract input1;
-	
+	final protected List<Contract> input1 = new ArrayList<Contract>();
 	/**
 	 * The contract producing the second input.
 	 */
-	protected Contract input2;
-	
+	final protected List<Contract> input2 = new ArrayList<Contract>();
+
 	/**
 	 * The positions of the keys in the tuples of the first input.
 	 */
@@ -106,13 +82,8 @@
 	 * 
 	 * @return The contract's first input.
 	 */
-<<<<<<< HEAD
 	public List<Contract> getFirstInputs() {
-		return this.firstInput;
-=======
-	public Contract getFirstInput() {
-		return input1;
->>>>>>> 3775fdca
+		return this.input1;
 	}
 	
 	/**
@@ -120,13 +91,8 @@
 	 * 
 	 * @return The contract's second input.
 	 */
-<<<<<<< HEAD
 	public List<Contract> getSecondInputs() {
-		return this.secondInput;
-=======
-	public Contract getSecondInput() {
-		return input2;
->>>>>>> 3775fdca
+		return this.input2;
 	}
 
 	/**
@@ -134,13 +100,8 @@
 	 * 
 	 * @param input The contract will be set as the first input.
 	 */
-<<<<<<< HEAD
-	public void addFirstInput(Contract firstInput) {
-		this.firstInput.add(firstInput);
-=======
-	public void setFirstInput(Contract input) {
-		this.input1 = input;
->>>>>>> 3775fdca
+	public void addFirstInput(Contract input) {
+		this.input1.add(input);
 	}
 	
 	/**
@@ -148,27 +109,26 @@
 	 * 
 	 * @param input The contract will be set as the second input.
 	 */
-<<<<<<< HEAD
-	public void addSecondInput(Contract secondInput) {
-		this.secondInput.add(secondInput);
+	public void addSecondInput(Contract input) {
+		this.input2.add(input);
 	}
 
 	/**
 	 * Connects the first inputs to the task wrapped in this contract
 	 * 
-	 * @param firstInput The contracts that is connected as the first inputs.
-	 */
-	public void addFirstInputs(List<Contract> firstInput) {
-		this.firstInput.addAll(firstInput);
+	 * @param inputs The contracts that is connected as the first inputs.
+	 */
+	public void addFirstInputs(List<Contract> inputs) {
+		this.input1.addAll(inputs);
 	}
 
 	/**
 	 * Connects the second inputs to the task wrapped in this contract
 	 * 
-	 * @param secondInput The contracts that is connected as the second inputs.
-	 */
-	public void addSecondInputs(List<Contract> secondInput) {
-		this.secondInput.addAll(secondInput);
+	 * @param inputs The contracts that is connected as the second inputs.
+	 */
+	public void addSecondInputs(List<Contract> inputs) {
+		this.input2.addAll(inputs);
 	}
 	
 	/**
@@ -176,9 +136,9 @@
 	 * 
 	 * @param firstInput The contract that is connected as the first input.
 	 */
-	public void setFirstInput(Contract firstInput) {
-		this.firstInput.clear();
-		this.firstInput.add(firstInput);
+	public void setFirstInput(Contract inputs) {
+		this.input1.clear();
+		this.input1.add(inputs);
 	}
 
 	/**
@@ -186,14 +146,11 @@
 	 * 
 	 * @param secondInput The contract that is connected as the second input.
 	 */
-	public void setSecondInput(Contract secondInput) {
-		this.secondInput.clear();
-		this.secondInput.add(secondInput);
-=======
-	public void setSecondInput(Contract input) {
-		this.input2 = input;
-	}
-
+	public void setSecondInput(Contract inputs) {
+		this.input2.clear();
+		this.input2.add(inputs);
+	}
+	
 	// --------------------------------------------------------------------------------------------
 	
 	/* (non-Javadoc)
@@ -202,7 +159,6 @@
 	@Override
 	public int getNumberOfInputs() {
 		return 2;
->>>>>>> 3775fdca
 	}
 
 	/* (non-Javadoc)
@@ -222,14 +178,13 @@
 	// --------------------------------------------------------------------------------------------
 	
 	/**
-<<<<<<< HEAD
 	 * Clears all previous connections and connects the first inputs to the task wrapped in this contract
 	 * 
-	 * @param firstInput The contracts that is connected as the first inputs.
-	 */
-	public void setFirstInputs(List<Contract> firstInput) {
-		this.firstInput.clear();
-		this.firstInput.addAll(firstInput);
+	 * @param inputs The contracts that is connected as the first inputs.
+	 */
+	public void setFirstInputs(List<Contract> inputs) {
+		this.input1.clear();
+		this.input1.addAll(inputs);
 	}
 
 	/**
@@ -237,9 +192,9 @@
 	 * 
 	 * @param secondInput The contracts that is connected as the second inputs.
 	 */
-	public void setSecondInputs(List<Contract> secondInput) {
-		this.secondInput.clear();
-		this.secondInput.addAll(secondInput);
+	public void setSecondInputs(List<Contract> inputs) {
+		this.input2.clear();
+		this.input2.addAll(inputs);
 	}
 	
 	/**
@@ -247,32 +202,15 @@
 	 */
 	@Override
 	public void accept(Visitor<Contract> visitor) {
-		if (visitor.preVisit(this)) {
-			for(Contract c : this.firstInput) {
-				c.accept(visitor);
-			}
-			for(Contract c : this.secondInput) {
-				c.accept(visitor);
-=======
-	 * Accepts the visitor and applies it this instance. The visitors pre-visit method is called and, if returning 
-	 * <tt>true</tt>, the visitor is recursively applied on the single input. After the recursion returned,
-	 * the post-visit method is called.
-	 * 
-	 * @param visitor The visitor.
-	 *  
-	 * @see eu.stratosphere.pact.common.plan.Visitable#accept(eu.stratosphere.pact.common.plan.Visitor)
-	 */
-	@Override
-	public void accept(Visitor<Contract> visitor)
-	{
 		boolean descend = visitor.preVisit(this);	
 		if (descend) {
-			if (this.input1 != null) {
-				this.input1.accept(visitor);
-			}
-			if (this.input2 != null) {
-				this.input2.accept(visitor);
->>>>>>> 3775fdca
+			if (visitor.preVisit(this)) {
+				for(Contract c : this.input1) {
+					c.accept(visitor);
+				}
+				for(Contract c : this.input2) {
+					c.accept(visitor);
+				}
 			}
 			visitor.postVisit(this);
 		}
